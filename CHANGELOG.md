--- conflicted
+++ resolved
@@ -8,19 +8,19 @@
 ## [Unreleased]
 
 
-## [1.6.3] - 2024-01-18
-
-### Changed
-
-<<<<<<< HEAD
+### Changed
+
 - Use `warc2zim` version 2, which works without Service Worker anymore
 - Using `warc2zim2` warc2zim ⚠️ change before releasing!
 - Build temporary `zimit2` Docker image for testing ⚠️ remove before releasing!
-=======
+
+## [1.6.3] - 2024-01-18
+
+### Changed
+
 - Adapt to new `warc2zim` code structure
 - Using browsertrix-crawler 0.12.4
 - Using warc2zim 1.5.5
->>>>>>> f46f2568
 
 ### Added
 

Zimit
=====

Zimit is a scraper allowing to create ZIM file from any Web site.

[![CodeFactor](https://www.codefactor.io/repository/github/openzim/zimit/badge)](https://www.codefactor.io/repository/github/openzim/zimit)
[![Docker Build Status](https://img.shields.io/docker/cloud/build/openzim/zimit)](https://hub.docker.com/r/openzim/zimit)
[![License: GPL v3](https://img.shields.io/badge/License-GPLv3-blue.svg)](https://www.gnu.org/licenses/gpl-3.0)

Technical background
--------------------

This version of Zimit runs a single-site headless-Chrome based crawl in a Docker container and produces a ZIM of the crawled content.

The system uses:
 - `oldwebtoday/chrome` - to install a recent version of Chrome 84
 - `puppeteer-cluster` - for running Chrome browsers in parallel
 - `pywb` - in recording mode for capturing the content
 - `warc2zim` - to convert the crawled WARC files into a ZIM

The driver in `index.js` crawls a given URL using puppeteer-cluster.

After the crawl is done, warc2zim is used to write a zim to the
`/output` directory, which can be mounted as a volume.

Usage
-----

`zimit` is intended to be run in Docker.

To build locally run:

```bash
docker build -t openzim/zimit .
```

The image accepts the following parameters:

- `--url URL` - the url to be crawled (required)
- `--workers N` - number of crawl workers to be run in parallel
- `--wait-until` - Puppeteer setting for how long to wait for page load. See [page.goto waitUntil options](https://github.com/puppeteer/puppeteer/blob/main/docs/api.md#pagegotourl-options). The default is `load`, but for static sites, `--wait-until domcontentloaded` may be used to speed up the crawl (to avoid waiting for ads to load for example).
- `--name` - Name of ZIM file (defaults to the hostname of the URL)
- `--output` - output directory (defaults to `/output`)
- `--limit U` - Limit capture to at most U URLs
- `--exclude <regex>` - skip URLs that match the regex from crawling. Can be specified multiple times.
- `--scroll` - if set, will activate a simple auto-scroll behavior on each page.

The following is an example usage. The `--cap-add` and `--shm-size`
flags are needed to run Chrome in Docker.

Example command:

```bash
docker run  -v /output:/output --cap-add=SYS_ADMIN --cap-add=NET_ADMIN \
       --shm-size=1gb openzim/zimit URL --name myzimfile --workers 2 --wait-until domcontentloaded
```
<<<<<<< HEAD
docker run  -v /output:/output --cap-add=SYS_ADMIN --cap-add=NET_ADMIN --shm-size=1gb openzim/zimit --url URL --name myzimfile --workers 2 --wait-until domcontentloaded
```

The puppeteer-cluster provides monitoring output which is enabled by default and prints the crawl status to the Docker log.
=======
>>>>>>> bb5b7e48

The puppeteer-cluster provides monitoring output which is enabled by
default and prints the crawl status to the Docker log.

Nota bene
---------

A first version of a generic HTTP scraper was created in 2016 during
the [Wikimania Esino Lario
Hackathon](https://wikimania2016.wikimedia.org/wiki/Programme/Kiwix-dedicated_Hackathon).

That version is now considered outdated and [archived in `2016`
branch](https://github.com/openzim/zimit/tree/2016).

License
-------

[GPLv3](https://www.gnu.org/licenses/gpl-3.0) or later, see
[LICENSE](LICENSE) for more details.<|MERGE_RESOLUTION|>--- conflicted
+++ resolved
@@ -54,13 +54,6 @@
 docker run  -v /output:/output --cap-add=SYS_ADMIN --cap-add=NET_ADMIN \
        --shm-size=1gb openzim/zimit URL --name myzimfile --workers 2 --wait-until domcontentloaded
 ```
-<<<<<<< HEAD
-docker run  -v /output:/output --cap-add=SYS_ADMIN --cap-add=NET_ADMIN --shm-size=1gb openzim/zimit --url URL --name myzimfile --workers 2 --wait-until domcontentloaded
-```
-
-The puppeteer-cluster provides monitoring output which is enabled by default and prints the crawl status to the Docker log.
-=======
->>>>>>> bb5b7e48
 
 The puppeteer-cluster provides monitoring output which is enabled by
 default and prints the crawl status to the Docker log.

--- conflicted
+++ resolved
@@ -9,11 +9,7 @@
     # python setup (in venv not to conflict with browsertrix)
     && python3 -m venv /app/zimit \
     && /app/zimit/bin/python -m pip install --no-cache-dir 'requests==2.31.0' 'inotify==0.2.10' 'tld==0.13' \
-<<<<<<< HEAD
     'git+https://github.com/openzim/warc2zim@warc2zim2#egg_name=warc2zim' \
-=======
-    'warc2zim==1.5.5' \
->>>>>>> f46f2568
     # placeholder (default output location)
     && mkdir -p /output \
     # disable chrome upgrade
